--- conflicted
+++ resolved
@@ -125,26 +125,11 @@
         formatter = DateFormatter('%d-%b')
         locator = None
         xlabel = 'Time [UTC]'
-
-<<<<<<< HEAD
-    if format_x_axis:
-        ax.xaxis.set_major_formatter(formatter)
-        if locator:
-            ax.xaxis.set_major_locator(locator)
-        ax.set_xlabel(xlabel)
-    else:
-        ax.yaxis.set_major_formatter(formatter)
-        if locator:
-            ax.yaxis.set_major_locator(locator)
-        ax.set_ylabel(xlabel)
+        
+    return formatter, locator, xlabel
         
 def construct_2dgrid(x, y, v, xi=1, yi=1, x_bin_center: bool = True, y_bin_center: bool = True, agg: str = 'median'):
-=======
-    return formatter, locator, xlabel
-
-
-def construct_2dgrid(x, y, v, xi=1, yi=1):
->>>>>>> e2e6c2e9
+
     """
     Constructs a 2D gridded representation of input data based on specified resolutions. The function takes in x, y, and v data,
     and generates a grid where each cell contains the aggregated value (e.g., mean, median) of v corresponding to the x and y coordinates.
