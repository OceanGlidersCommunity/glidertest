import pytest
from glidertest import fetchers, tools
import matplotlib.pyplot as plt
import math
import numpy as np
import matplotlib
matplotlib.use('agg') # use agg backend to prevent creating plot windows during tests

def test_plots(start_prof=0, end_prof=100):
    ds = fetchers.load_sample_dataset()
    fig, ax = tools.plot_basic_vars(ds,start_prof=start_prof, end_prof=end_prof)
    assert ax[0].get_ylabel() == 'Depth (m)'
    assert ax[0].get_xlabel() == f'Average Temperature [C] \nbetween profile {start_prof} and {end_prof}'


def test_up_down_bias(v_res=1, xlabel='Salinity'):
    ds = fetchers.load_sample_dataset()
    fig, ax = plt.subplots()
    df = tools.compute_updown_bias(ds, var='PSAL', v_res=v_res)
    bins = np.unique(np.round(ds.DEPTH,0))
    ncell = math.ceil(len(bins)/v_res)
    assert len(df) == ncell
    tools.plot_updown_bias(df, ax,  xlabel=xlabel)
    lims = np.abs(df.dc)
    assert ax.get_xlim() == (-np.nanpercentile(lims, 99.5), np.nanpercentile(lims, 99.5))
    assert ax.get_ylim() == (df.depth.max() + 1, -df.depth.max() / 30)
    assert ax.get_xlabel() == xlabel
    # check without passing axis
    new_fig, new_ax = tools.plot_updown_bias(df, xlabel=xlabel)
    assert new_ax.get_xlim() == (-np.nanpercentile(lims, 99.5), np.nanpercentile(lims, 99.5))
    assert new_ax.get_ylim() == (df.depth.max() + 1, -df.depth.max() / 30)
    assert new_ax.get_xlabel() == xlabel


def test_chl(var1='CHLA', var2='BBP700'):
    ds = fetchers.load_sample_dataset()
    ax = tools.process_optics_assess(ds, var=var1)
    assert ax.get_ylabel() == var1
    ax = tools.process_optics_assess(ds, var=var2)
    assert ax.get_ylabel() == var2
    with pytest.raises(KeyError) as e:
        tools.process_optics_assess(ds, var='nonexistent_variable')


def test_quench_sequence(xlabel='Temperature [C]',ylim=45):
    ds = fetchers.load_sample_dataset()
    if not "TIME" in ds.indexes.keys():
        ds = ds.set_xindex('TIME')
    fig, ax = plt.subplots()
    tools.plot_quench_assess(ds, 'CHLA', ax,ylim=ylim)
    assert ax.get_ylabel() == 'Depth [m]'
    assert ax.get_ylim() == (ylim, -ylim / 30)
    
    dayT, nightT = tools.compute_daynight_avg(ds, sel_var='TEMP')
    assert len(nightT.dat.dropna()) > 0
    assert len(dayT.dat.dropna()) > 0
    
    fig, ax = tools.plot_daynight_avg(dayT, nightT,xlabel=xlabel) 
    assert ax.get_ylabel() == 'Depth [m]'
    assert ax.get_xlabel() == xlabel


def test_temporal_drift(var='DOXY'):
    ds = fetchers.load_sample_dataset()
    fig, ax = plt.subplots(1, 2)
    tools.check_temporal_drift(ds,var, ax)
    assert ax[1].get_ylabel() == 'Depth (m)'
    assert ax[0].get_ylabel() == var
    assert ax[1].get_xlim() == (np.nanpercentile(ds[var], 0.01), np.nanpercentile(ds[var], 99.99))
    tools.check_temporal_drift(ds,'CHLA')


def test_profile_check():
    ds = fetchers.load_sample_dataset()
    tools.check_monotony(ds.PROFILE_NUMBER)
    tools.plot_prof_monotony(ds)


def test_check_monotony():
    ds = fetchers.load_sample_dataset()
    profile_number_monotony = tools.check_monotony(ds.PROFILE_NUMBER)
    temperature_monotony = tools.check_monotony(ds.TEMP)
    assert profile_number_monotony
    assert not temperature_monotony


def test_basic_statistics():
    ds = fetchers.load_sample_dataset()
    tools.plot_glider_track(ds)
    tools.plot_grid_spacing(ds)
    tools.plot_ts(ds)


def test_vert_vel():
    ds_sg014 = fetchers.load_sample_dataset(dataset_name="sg014_20040924T182454_delayed_subset.nc")
    ds_sg014 = tools.calc_w_meas(ds_sg014)
    ds_sg014 = tools.calc_w_sw(ds_sg014)
    tools.plot_vertical_speeds_with_histograms(ds_sg014)
    ds_dives = ds_sg014.sel(N_MEASUREMENTS=ds_sg014.PHASE == 2)
    ds_climbs = ds_sg014.sel(N_MEASUREMENTS=ds_sg014.PHASE == 1)
<<<<<<< HEAD
    ds_out_dives = tools.compute_ramsey_binavg(ds_dives, var = 'VERT_CURR_MODEL', dz=10)
    ds_out_climbs = tools.compute_ramsey_binavg(ds_climbs, var = 'VERT_CURR_MODEL', dz=10)
    tools.plot_combined_velocity_profiles(ds_out_dives, ds_out_climbs)
=======
    ds_out_dives = tools.ramsey_binavg(ds_dives, var = 'VERT_CURR_MODEL', dz=10)
    ds_out_climbs = tools.ramsey_binavg(ds_climbs, var = 'VERT_CURR_MODEL', dz=10)
    tools.plot_combined_velocity_profiles(ds_out_dives, ds_out_climbs)
    # extra tests for ramsey calculations of DEPTH_Z
    ds_climbs = ds_climbs.drop_vars(['DEPTH_Z'])
    tools.ramsey_binavg(ds_climbs, var='VERT_CURR_MODEL', dz=10)
    ds_climbs = ds_climbs.drop_vars(['LATITUDE'])
    with pytest.raises(KeyError) as e:
        tools.ramsey_binavg(ds_climbs, var='VERT_CURR_MODEL', dz=10)


def test_depth_z():
    ds = fetchers.load_sample_dataset()
    assert 'DEPTH_Z' not in ds.variables
    ds = tools.calc_DEPTH_Z(ds)
    assert 'DEPTH_Z' in ds.variables
    assert ds.DEPTH_Z.min() < -50
    assert ds.DEPTH_Z.max() < 0
>>>>>>> 703d9c6b
<|MERGE_RESOLUTION|>--- conflicted
+++ resolved
@@ -98,13 +98,8 @@
     tools.plot_vertical_speeds_with_histograms(ds_sg014)
     ds_dives = ds_sg014.sel(N_MEASUREMENTS=ds_sg014.PHASE == 2)
     ds_climbs = ds_sg014.sel(N_MEASUREMENTS=ds_sg014.PHASE == 1)
-<<<<<<< HEAD
     ds_out_dives = tools.compute_ramsey_binavg(ds_dives, var = 'VERT_CURR_MODEL', dz=10)
     ds_out_climbs = tools.compute_ramsey_binavg(ds_climbs, var = 'VERT_CURR_MODEL', dz=10)
-    tools.plot_combined_velocity_profiles(ds_out_dives, ds_out_climbs)
-=======
-    ds_out_dives = tools.ramsey_binavg(ds_dives, var = 'VERT_CURR_MODEL', dz=10)
-    ds_out_climbs = tools.ramsey_binavg(ds_climbs, var = 'VERT_CURR_MODEL', dz=10)
     tools.plot_combined_velocity_profiles(ds_out_dives, ds_out_climbs)
     # extra tests for ramsey calculations of DEPTH_Z
     ds_climbs = ds_climbs.drop_vars(['DEPTH_Z'])
@@ -120,5 +115,4 @@
     ds = tools.calc_DEPTH_Z(ds)
     assert 'DEPTH_Z' in ds.variables
     assert ds.DEPTH_Z.min() < -50
-    assert ds.DEPTH_Z.max() < 0
->>>>>>> 703d9c6b
+    assert ds.DEPTH_Z.max() < 0