{
 "cells": [
  {
   "cell_type": "markdown",
   "id": "0c8d2593",
   "metadata": {},
   "source": [
    "# Glidertest demo "
   ]
  },
  {
   "cell_type": "markdown",
   "id": "97e9729d-4db2-419c-bbc2-a2078fc9b7dc",
   "metadata": {},
   "source": [
    "\n",
    "The purpose of this notebook is to demostrate the functionality of glidertests functions. \n",
    "This notebooks can be used to diagnose issues within your glider data. We have added suggested processing in some cases."
   ]
  },
  {
   "cell_type": "code",
   "execution_count": null,
   "id": "0813362a",
   "metadata": {},
   "outputs": [],
   "source": [
    "import matplotlib.pyplot as plt\n",
    "import numpy as np\n",
    "from glidertest import fetchers\n",
    "from glidertest import tools, utilities, plots"
   ]
  },
  {
   "cell_type": "markdown",
   "id": "dd041858-c498-4654-a7c8-1731beb839fc",
   "metadata": {},
   "source": [
    "### Load dataset\n",
    "\n",
    "Load an example dataset using `glidertest.fetchers.load_sample_dataset`\n",
    "\n",
    "Alternatively, use your own with e.g. `ds = xr.open_dataset('/path/to/yourfile.nc')`"
   ]
  },
  {
   "cell_type": "code",
   "execution_count": null,
   "id": "c336267e-b924-4bcf-937a-5f0c11857da2",
   "metadata": {},
   "outputs": [],
   "source": [
    "ds = fetchers.load_sample_dataset()"
   ]
  },
  {
   "cell_type": "markdown",
   "id": "6f0be010-d06a-4d24-bc0d-1479ebb76169",
   "metadata": {},
   "source": [
    "### Other example datasets\n",
    "\n",
    "Several other example datasets are available, though they do not have all of the variables required to run the functions in this notebook. Uncomment lines in the following cell to use them"
   ]
  },
  {
   "cell_type": "code",
   "execution_count": null,
   "id": "258b96cf-d9fd-4cfe-96da-32e95868bc40",
   "metadata": {},
   "outputs": [],
   "source": [
    "#ds = fetchers.load_sample_dataset(dataset_name=\"sea055_20220104T1536_delayed.nc\") # Full SeaExplorer mission in the Baltic\n",
    "#ds = fetchers.load_sample_dataset(dataset_name=\"sg015_20050213T230253_delayed.nc\") # Seaglider data\n",
    "#ds = fetchers.load_sample_dataset(dataset_name=\"sg014_20040924T182454_delayed.nc\") # Full Seaglider mission in the Labrador Sea\n",
    "#ds = fetchers.load_sample_dataset(dataset_name=\"sg014_20040924T182454_delayed_subset.nc\") #Subset of a full Seaglider mission in the Labrador Sea"
   ]
  },
  {
   "cell_type": "code",
   "execution_count": null,
   "id": "f4f1eb80-1e06-45ec-afbf-7b589d46779b",
   "metadata": {},
   "outputs": [],
   "source": [
    "ds"
   ]
  },
  {
   "cell_type": "markdown",
   "id": "6b93a2ef",
   "metadata": {},
   "source": [
    "### Vertical velocity"
   ]
  },
  {
   "cell_type": "code",
   "execution_count": null,
   "id": "02264a97",
   "metadata": {},
   "outputs": [],
   "source": [
    "# Load glider dataset with vertical velocity parameters\n",
    "ds_sg014 = fetchers.load_sample_dataset(dataset_name=\"sg014_20040924T182454_delayed_subset.nc\") # Subset of a full Seaglider mission in the Labrador Sea\n",
    "\n",
    "# Calculate vertical seawater velocity \n",
    "# First, calculate the vertical speed of the glider from the depth data\n",
    "ds_sg014 = tools.calc_w_meas(ds_sg014)\n",
    "\n",
    "# Next, calculate the vertical seawater speed by differencing the DZDT data and the modelled vertical glider speed\n",
    "ds_sg014 = tools.calc_w_sw(ds_sg014)\n",
    "\n",
    "# Plot about 20 profiles to see the behaviour of the flight model\n",
    "start_prof = 400\n",
    "end_prof = 420\n",
    "plots.plot_vertical_speeds_with_histograms(ds_sg014, start_prof, end_prof);"
   ]
  },
  {
   "cell_type": "code",
   "execution_count": null,
   "id": "f16b9d94",
   "metadata": {},
   "outputs": [],
   "source": [
    "# One way to characterise the flight model performance is to look at the average\n",
    "# vertical seawater velocity for climbs and for dives.  This uses a bin average of the original\n",
    "# data on time intervals, and PHASE to separate dives from climbs\n",
    "\n",
    "# Dive climb bias in the vertical speed\n",
    "# Separate dives and climbs using the PHASE variable, PHASE=2 is a dive, PHASE=1 is a climb\n",
    "ds_dives = ds_sg014.sel(N_MEASUREMENTS=ds_sg014.PHASE == 2)\n",
    "ds_climbs = ds_sg014.sel(N_MEASUREMENTS=ds_sg014.PHASE == 1)\n",
    "\n",
    "# Calculate bin averages\n",
    "ds_out_dives = tools.quant_binavg(ds_dives, var = 'VERT_CURR_MODEL', dz=10)\n",
    "ds_out_climbs = tools.quant_binavg(ds_climbs, var = 'VERT_CURR_MODEL', dz=10)\n",
    "\n",
    "# Plot the profiles (compare to Fig 3 and Fig 4 in Frajka-Williams et al. 2011)\n",
    "plots.plot_combined_velocity_profiles(ds_out_dives, ds_out_climbs)"
   ]
  },
  {
   "cell_type": "markdown",
   "id": "d22b9ca5",
   "metadata": {},
   "source": [
    "### Basic statistics of dataset"
   ]
  },
  {
   "cell_type": "code",
   "execution_count": null,
   "id": "c6fd094f",
   "metadata": {},
   "outputs": [],
   "source": [
    "# Basic plot of the location of the dataset in space/time\n",
    "plots.plot_glider_track(ds)"
   ]
  },
  {
   "cell_type": "code",
   "execution_count": null,
   "id": "620e5523",
   "metadata": {},
   "outputs": [],
   "source": [
    "# Basic diagnostics of the gridding in the dataset\n",
<<<<<<< HEAD
    "plots.plot_grid_spacing(ds)\n",
    "plt.show()"
=======
    "plots.plot_grid_spacing(ds);"
>>>>>>> cbb709dd
   ]
  },
  {
   "cell_type": "code",
   "execution_count": null,
   "id": "6bf7fb8d",
   "metadata": {},
   "outputs": [],
   "source": [
    "# Basic diagnostics of the watermass properties\n",
<<<<<<< HEAD
    "plots.plot_ts(ds)\n",
    "plt.show()"
=======
    "plots.plot_ts(ds);"
>>>>>>> cbb709dd
   ]
  },
  {
   "cell_type": "markdown",
   "id": "4f0504af-b61b-4369-b2d9-f41101bf06d3",
   "metadata": {},
   "source": [
    "### Check basic data and water column structure first"
   ]
  },
  {
   "cell_type": "code",
   "execution_count": null,
   "id": "df3badf9-77bc-4980-bbcf-667ecbe7ac83",
   "metadata": {},
   "outputs": [],
   "source": [
    "fig, ax = plots.plot_basic_vars(ds,v_res=1, start_prof=0, end_prof=int(ds.PROFILE_NUMBER.max()))\n",
    "plt.show()"
   ]
  },
  {
   "cell_type": "markdown",
   "id": "34dd4862-c730-49f8-973b-f533407c9e79",
   "metadata": {},
   "source": [
    "### Check if the profile number was assigned well \n",
    "\n",
    "We want to check if the profile number is consistently increasing or not.\n",
    "When using pyglider to assign the profile, there can be some issues if the correct pressure and time threshold is not chosen.\n",
    "\n",
    "Users, based on their dataset will chose a specific min_dp and profile_min_time for the get_profiles_new(). If not chosen carefully, the function may struggle assigning a profile number (resulting in 0s in the middle of the dataset) or could split profiles when, for example, the glider get stuck on pycnoclne\n"
   ]
  },
  {
   "cell_type": "code",
   "execution_count": null,
   "id": "59ff30b8-8894-4c88-b0bc-b9ef13667bfe",
   "metadata": {},
   "outputs": [],
   "source": [
    "tools.check_monotony(ds.PROFILE_NUMBER)\n",
<<<<<<< HEAD
    "fig, ax = plots.plot_prof_monotony(ds)"
=======
    "plots.plot_prof_monotony(ds);"
>>>>>>> cbb709dd
   ]
  },
  {
   "cell_type": "markdown",
   "id": "3c8e018e-389b-410b-8455-d37d6effca7e",
   "metadata": {},
   "source": [
    "### Check for up-downcast bias in Salinity, Temperature, Chlorophyll and Oxygen"
   ]
  },
  {
   "cell_type": "code",
   "execution_count": null,
   "id": "1c7071c3-e90c-41de-b1a3-508dae16933f",
   "metadata": {},
   "outputs": [],
   "source": [
    "fig, ax = plt.subplots(1, 4, figsize=(15, 5))\n",
    "plots.plot_updown_bias(tools.quant_updown_bias(ds, var='TEMP', v_res=1), ax[0],  xlabel='Temperature [C]')\n",
    "plots.plot_updown_bias(tools.quant_updown_bias(ds, var='PSAL', v_res=1), ax[1],  xlabel='Salinity [PSU]')\n",
    "plots.plot_updown_bias(tools.quant_updown_bias(ds, var='DOXY', v_res=1), ax[2],  xlabel='Dissolved Oxygen [mmol m-3]')\n",
    "plots.plot_updown_bias(tools.quant_updown_bias(ds, var='CHLA', v_res=1), ax[3],  xlabel='Chlorophyll [mg m-3]')\n",
<<<<<<< HEAD
    "\n",
=======
>>>>>>> cbb709dd
    "ax[0].set_ylabel('Depth [m]')\n",
    "plt.show()"
   ]
  },
  {
   "cell_type": "markdown",
   "id": "d4553a25-675a-4738-be65-409c0f134ac0",
   "metadata": {},
   "source": [
    "### CTD\n",
    "\n",
    "Check for any thermal intertia related issues\n",
    "\n",
    "Salinity SOP provides a great summary of the needed processing of salinity data and the vaious difference based on sensor modela nd platform type https://oceangliderscommunity.github.io/Salinity_SOP/sections/salinity_dmqc.html"
   ]
  },
  {
   "cell_type": "markdown",
   "id": "4ae684a3-f9a8-454c-804e-a669cd6d25a5",
   "metadata": {},
   "source": [
    "### Chlorophyll fluorescence\n",
    "\n",
    "*  Check bottom data and see if we have stable data that can be used for calibration. We also check stability of data to assess whether or not we have suspicious drift over the mission\n",
    "* We check for any temporal drift when analysing the entire water column and not just the bottom data\n",
    "* We then check if data is affected by non photochemical quenching (NPQ). NPQ is a physiological response to high light environments used by plants and algae to protect themselves from damage and causes an evident weakening in fluorescence signal during the day. With the 'day_night_avg' function, we compute day and night averages of chlorophyll. We then plot a selected section of chlorophyll data with 'plot_section_with_srss' to see if any NPQ effect in the top few meters is visible and then we plot a selcted day daily and night average to check again any NPQ effect with 'plot_daynight_avg'.\n",
    "\n",
    "(Reminder this tests mission had issues with FLBBCD as it stopped working few days into the missiona and got flooded)"
   ]
  },
  {
   "cell_type": "code",
   "execution_count": null,
   "id": "1cb7cb44-d228-4a1b-bdc6-0214b240e4bd",
   "metadata": {},
   "outputs": [],
   "source": [
<<<<<<< HEAD
    "plots.process_optics_assess(ds, var='CHLA')\n",
    "plt.show()"
=======
    "plots.process_optics_assess(ds, var='CHLA');"
>>>>>>> cbb709dd
   ]
  },
  {
   "cell_type": "code",
   "execution_count": null,
   "id": "c93c6b45-9b6d-40c6-be1b-931eabb59848",
   "metadata": {},
   "outputs": [],
   "source": [
    "plots.check_temporal_drift(ds, var='CHLA')\n",
    "plt.show()"
   ]
  },
  {
   "cell_type": "code",
   "execution_count": null,
   "id": "9a5830d3-df8e-420b-bdef-cb6ea8e7d3cf",
   "metadata": {},
   "outputs": [],
   "source": [
    "# Let's visually check a section of chlorphyll and see if we observe any NPQ\n",
    "fig, ax = plt.subplots(1, 1, figsize=(15, 5))\n",
    "\n",
<<<<<<< HEAD
    "plots.plot_quench_assess(ds, 'CHLA', ax, ylim=35)\n",
    "plt.show()"
=======
    "plots.plot_quench_assess(ds, 'CHLA', ax, ylim=35);"
>>>>>>> cbb709dd
   ]
  },
  {
   "cell_type": "code",
   "execution_count": null,
   "id": "36ee2bc6-8d67-4ce4-a76f-a7a8df194af9",
   "metadata": {},
   "outputs": [],
   "source": [
    "# Compute day and night average for chlorophylla and temeparture\n",
    "dayT, nightT = tools.compute_daynight_avg(ds, sel_var='TEMP')\n",
    "dayS, nightS = tools.compute_daynight_avg(ds, sel_var='PSAL')\n",
    "dayC, nightC = tools.compute_daynight_avg(ds, sel_var='CHLA')"
   ]
  },
  {
   "cell_type": "code",
   "execution_count": null,
   "id": "4ba12a0d-bcdf-42e2-a705-aed268977b95",
   "metadata": {},
   "outputs": [],
   "source": [
    "fig, ax = plt.subplots(1, 3, figsize=(15, 5))\n",
    "\n",
    "plots.plot_daynight_avg( dayT, nightT, ax[0], xlabel='Temperature [C]')\n",
    "plots.plot_daynight_avg( dayS, nightS, ax[1], xlabel='Salinity [PSU]')\n",
    "plots.plot_daynight_avg( dayC, nightC, ax[2], xlabel='Chlorophyll [mg m-3]')\n",
    "plt.show()"
   ]
  },
  {
   "cell_type": "markdown",
   "id": "60e18c38-0911-443d-8543-6099237f4475",
   "metadata": {},
   "source": [
    "Do we see any difference in chl between day and night? Can this just simply be explained by changes in water mass properties (different temp and salinity)?"
   ]
  },
  {
   "cell_type": "markdown",
   "id": "1af62665-5c60-457f-8ee4-c83d0139c8c1",
   "metadata": {},
   "source": [
    "#### Non photochemical quenching corrections\n",
    "NPQ occurs only during the daytime, therefore when night measurements close in time and \n",
    "space are available, they can be used to correct daytime profiles. Different methods exist for NPQ \n",
    "correction. We recommend the paper by Thomalla et al. (2018) for a good overview on all possible methods. \n",
    "GliderTools (https://glidertools.readthedocs.io/en/latest/optics.html#quenching-correction) provides good tools for correction\n",
    "\n",
    "Thomalla, S. J., W. Moutier, T. J. Ryan-Keogh, L. Gregor, and J. Schütt. 2018. An optimized \n",
    "method for correcting fluorescence quenching using optical backscattering on autonomous \n",
    "platforms. Limnology and Oceanography: Methods, 16: 132-144. DOI: \n",
    "https://doi.org/10.1002/lom3.10234"
   ]
  },
  {
   "cell_type": "markdown",
   "id": "6f23e85e-80a2-45b0-af03-817223db10c0",
   "metadata": {},
   "source": [
    "### Photosyntetically Active Radiation (PAR)"
   ]
  },
  {
   "cell_type": "code",
   "execution_count": null,
   "id": "c2c640e7-f3e0-4e7a-b652-c1efbc0c2fc7",
   "metadata": {},
   "outputs": [],
   "source": [
    "fig, ax = plt.subplots(1, 1, figsize=(5, 5))\n",
    "plots.plot_updown_bias(tools.quant_updown_bias(ds, var='DPAR', v_res=1), ax,  xlabel='Irradiance')\n",
    "plt.show()"
   ]
  },
  {
   "cell_type": "markdown",
   "id": "da91f0b2-99d9-44f9-b593-006f3cd20244",
   "metadata": {},
   "source": [
    "Do we notice any strong up down cast bias?\n",
    "\n",
    "Likely we do as the diving angle changes. The pitch for upcast and downcast are very different while the position of the sensor remains the same. This means that the angle at which the sensor is exposed to light is very different and data will not be comparable. Furthermore, navigation patterns have to be considered too when processing PAR data. As the glider sits at surface, the pitch (therefore the sensor angle) can be very different from the rest of the dive. Moreover, as the glider starts to dive or prepares for surfacing during a climb the pitch may be very different as well.\n",
    "\n",
    "Discarding and reconstructing algebraically the surface PAR using an exponential equation and selecting data from only up or downcast is therefore recommended. GliderTools provides great examples and functions to address this issues (https://glidertools.readthedocs.io/en/latest/optics.html#par-replacement)"
   ]
  },
  {
   "cell_type": "markdown",
   "id": "5d15da55-af84-41d0-aedd-d699b651c4de",
   "metadata": {},
   "source": [
    "### Optical Backscatter\n",
    "\n",
    "*  Check bottom data and see if we have stable data that can be used for calibration. We also check stability of data to assess whether or not we have suspicious drift over the mission\n",
    "* We check for any temporal drift when analysing the entire water column and not just the bottom data\n",
    "* In case computation of particle backscattering from the scaled optical data was not done, this can be done following a function from GliderTools. this functions uses uses the coefficients from Zhang et al. (2009) to convert the raw counts into total backscatter (m-1), correcting for temperature and salinity. The $\\chi$ factor and $\\theta$ in this example were taken from Sullivan et al. (2013) and Slade & Boss (2015).\n",
    "\n",
    "Slade, W., Boss, E. 2015. Spectral attenuation and backscattering as indicators of average particle size. Applied Optics 54: 7264-7277, doi:10.1364/AO.54.00726. \n",
    "\n",
    "Sullivan, J., Twardowski, M., Zaneveld, J.R.V., Moore, C. 2013. Measuring optical backscattering in water. Light Scattering Reviews 7. 189-224. 10.1007/978-3-642-21907-8_6.\n",
    "\n",
    "Zhang, X., and L. Hu. 2009. Estimating scattering of pure water from density fluctuation of the \n",
    "refractive index. Optics Express, 17: 1671-1678. DOI: 10.1364/OE.17.001671 7"
   ]
  },
  {
   "cell_type": "code",
   "execution_count": null,
   "id": "5975e520-b695-4dd9-bbce-58feb91e4164",
   "metadata": {},
   "outputs": [],
   "source": [
<<<<<<< HEAD
    "plots.process_optics_assess(ds, var='BBP700')\n",
    "plt.show()"
=======
    "plots.process_optics_assess(ds, var='BBP700');"
>>>>>>> cbb709dd
   ]
  },
  {
   "cell_type": "markdown",
   "id": "f8c7d90a-6482-4f25-b417-ecc6e2e7f65d",
   "metadata": {},
   "source": [
    "### Oxygen\n",
    "\n",
    "*  Check for any possible drift in the data that might look suspicious. The great temporal and spatial variability may not allow for such check to be succesful. Evaluation using reference CTD cast data or any other data available in the stufy area is recommended.\n",
    "\n",
    "Oxygen SOP provides a great summary of the needed processing of salinity data and the vaious difference based on sensor model and platform type https://oceangliderscommunity.github.io/Salinity_SOP/sections/salinity_dmqc.html"
   ]
  },
  {
   "cell_type": "code",
   "execution_count": null,
   "id": "d6096ce8-2a9a-4d36-bde2-3148045191aa",
   "metadata": {},
   "outputs": [],
   "source": [
<<<<<<< HEAD
    "plots.check_temporal_drift(ds, var='DOXY')\n",
    "plt.show()"
   ]
  },
  {
   "cell_type": "markdown",
   "id": "cbe23462-39e9-4e83-b863-c0374ac76f89",
   "metadata": {},
   "source": [
    "### Hysteresis"
   ]
  },
  {
   "cell_type": "code",
   "execution_count": null,
   "id": "0a45f1f5-aceb-482a-983c-710010e64092",
   "metadata": {},
   "outputs": [],
   "source": [
    "plots.plot_hysteresis(ds, var='DOXY')"
   ]
  },
  {
   "cell_type": "code",
   "execution_count": null,
   "id": "8bcb060b-63b9-496e-acd5-2f406919fa80",
   "metadata": {},
   "outputs": [],
   "source": [
    "df, diff, err, rms = tools.compute_hyst_stat(ds, var='DOXY', v_res=1)"
   ]
  },
  {
   "cell_type": "code",
   "execution_count": null,
   "id": "cfd7375c-983b-4a1e-9116-5013f268bf1c",
   "metadata": {},
   "outputs": [],
   "source": [
    "if len(err.where(err>2).dropna())<2:\n",
    "    print('No data has an percentage error above 2% when the difference between up and downcast is computed')\n",
    "else:\n",
    "    print(f'{int((100*len(err.where(err>2).dropna()))/len(err))}% of the data has a percentage error above 2 %. \\nThe error reaches {int(np.nanmax(err))}% at {int(df.depth[np.where(err==np.nanmax(err))[0][0]])}m. \\nThis may idicate data shows hysteresis. \\nThe RMS between climb and dive data is {np.round(rms, 1)}')"
=======
    "plots.check_temporal_drift(ds, var='DOXY');"
>>>>>>> cbb709dd
   ]
  },
  {
   "cell_type": "code",
   "execution_count": null,
   "id": "9f585c03-4d23-4145-90b8-8b03c5f5278b",
   "metadata": {},
   "outputs": [],
   "source": []
  }
 ],
 "metadata": {
  "kernelspec": {
   "display_name": "Python 3 (ipykernel)",
   "language": "python",
   "name": "python3"
  },
  "language_info": {
   "codemirror_mode": {
    "name": "ipython",
    "version": 3
   },
   "file_extension": ".py",
   "mimetype": "text/x-python",
   "name": "python",
   "nbconvert_exporter": "python",
   "pygments_lexer": "ipython3",
   "version": "3.10.12"
  }
 },
 "nbformat": 4,
 "nbformat_minor": 5
}<|MERGE_RESOLUTION|>--- conflicted
+++ resolved
@@ -168,12 +168,7 @@
    "outputs": [],
    "source": [
     "# Basic diagnostics of the gridding in the dataset\n",
-<<<<<<< HEAD
-    "plots.plot_grid_spacing(ds)\n",
-    "plt.show()"
-=======
     "plots.plot_grid_spacing(ds);"
->>>>>>> cbb709dd
    ]
   },
   {
@@ -184,12 +179,7 @@
    "outputs": [],
    "source": [
     "# Basic diagnostics of the watermass properties\n",
-<<<<<<< HEAD
-    "plots.plot_ts(ds)\n",
-    "plt.show()"
-=======
     "plots.plot_ts(ds);"
->>>>>>> cbb709dd
    ]
   },
   {
@@ -232,11 +222,8 @@
    "outputs": [],
    "source": [
     "tools.check_monotony(ds.PROFILE_NUMBER)\n",
-<<<<<<< HEAD
-    "fig, ax = plots.plot_prof_monotony(ds)"
-=======
     "plots.plot_prof_monotony(ds);"
->>>>>>> cbb709dd
+
    ]
   },
   {
@@ -259,10 +246,6 @@
     "plots.plot_updown_bias(tools.quant_updown_bias(ds, var='PSAL', v_res=1), ax[1],  xlabel='Salinity [PSU]')\n",
     "plots.plot_updown_bias(tools.quant_updown_bias(ds, var='DOXY', v_res=1), ax[2],  xlabel='Dissolved Oxygen [mmol m-3]')\n",
     "plots.plot_updown_bias(tools.quant_updown_bias(ds, var='CHLA', v_res=1), ax[3],  xlabel='Chlorophyll [mg m-3]')\n",
-<<<<<<< HEAD
-    "\n",
-=======
->>>>>>> cbb709dd
     "ax[0].set_ylabel('Depth [m]')\n",
     "plt.show()"
    ]
@@ -300,12 +283,8 @@
    "metadata": {},
    "outputs": [],
    "source": [
-<<<<<<< HEAD
-    "plots.process_optics_assess(ds, var='CHLA')\n",
-    "plt.show()"
-=======
     "plots.process_optics_assess(ds, var='CHLA');"
->>>>>>> cbb709dd
+
    ]
   },
   {
@@ -329,12 +308,7 @@
     "# Let's visually check a section of chlorphyll and see if we observe any NPQ\n",
     "fig, ax = plt.subplots(1, 1, figsize=(15, 5))\n",
     "\n",
-<<<<<<< HEAD
-    "plots.plot_quench_assess(ds, 'CHLA', ax, ylim=35)\n",
-    "plt.show()"
-=======
     "plots.plot_quench_assess(ds, 'CHLA', ax, ylim=35);"
->>>>>>> cbb709dd
    ]
   },
   {
@@ -448,12 +422,7 @@
    "metadata": {},
    "outputs": [],
    "source": [
-<<<<<<< HEAD
-    "plots.process_optics_assess(ds, var='BBP700')\n",
-    "plt.show()"
-=======
     "plots.process_optics_assess(ds, var='BBP700');"
->>>>>>> cbb709dd
    ]
   },
   {
@@ -475,7 +444,6 @@
    "metadata": {},
    "outputs": [],
    "source": [
-<<<<<<< HEAD
     "plots.check_temporal_drift(ds, var='DOXY')\n",
     "plt.show()"
    ]
@@ -519,9 +487,6 @@
     "    print('No data has an percentage error above 2% when the difference between up and downcast is computed')\n",
     "else:\n",
     "    print(f'{int((100*len(err.where(err>2).dropna()))/len(err))}% of the data has a percentage error above 2 %. \\nThe error reaches {int(np.nanmax(err))}% at {int(df.depth[np.where(err==np.nanmax(err))[0][0]])}m. \\nThis may idicate data shows hysteresis. \\nThe RMS between climb and dive data is {np.round(rms, 1)}')"
-=======
-    "plots.check_temporal_drift(ds, var='DOXY');"
->>>>>>> cbb709dd
    ]
   },
   {
