--- conflicted
+++ resolved
@@ -111,7 +111,6 @@
     "# Next, calculate the vertical seawater speed by differencing the DZDT data and the modelled vertical glider speed\n",
     "ds_sg015 = tools.calc_seawater_w(ds_sg015)\n",
     "\n",
-<<<<<<< HEAD
     "# Plot about 20 profiles to see the behaviour of the flight model\n",
     "start_prof = 500\n",
     "end_prof = 520\n",
@@ -140,10 +139,6 @@
     "\n",
     "# Plot the profiles (compare to Fig 3 and Fig 4 in Frajka-Williams et al. 2011)\n",
     "tools.plot_combined_velocity_profiles(ds_out_dives, ds_out_climbs)"
-=======
-    "tools.plot_vertical_speeds_with_histograms(ds_sg015)\n",
-    "\n"
->>>>>>> 87f94e09
    ]
   },
   {
