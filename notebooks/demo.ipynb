{
 "cells": [
  {
   "cell_type": "markdown",
   "id": "97e9729d-4db2-419c-bbc2-a2078fc9b7dc",
   "metadata": {},
   "source": [
    "## Glidertest demo \n",
    "\n",
    "The purpose of this notebook is to demostrate the functionality of glidertests functions. \n",
    "This notebooks can be used to diagnose issues within your glider data. We have added suggested processing in some cases."
   ]
  },
  {
   "cell_type": "code",
   "execution_count": 62,
   "id": "eb8292de",
   "metadata": {},
   "outputs": [],
   "source": [
    "import matplotlib.pyplot as plt\n",
    "import numpy as np\n",
    "import xarray as xr\n",
    "from glidertest import fetchers\n",
    "from glidertest import tools"
   ]
  },
  {
   "cell_type": "markdown",
   "id": "dd041858-c498-4654-a7c8-1731beb839fc",
   "metadata": {},
   "source": [
    "### Load dataset\n",
    "\n",
    "Load an example dataset using `glidertest.fetchers.load_sample_dataset`\n",
    "\n",
    "Alternatively, use your own with e.g. `ds = xr.open_dataset('/path/to/yourfile.nc')`"
   ]
  },
  {
   "cell_type": "code",
   "execution_count": 63,
   "id": "c336267e-b924-4bcf-937a-5f0c11857da2",
   "metadata": {},
   "outputs": [],
   "source": [
    "ds = fetchers.load_sample_dataset()"
   ]
  },
  {
   "cell_type": "markdown",
   "id": "7d6259af",
   "metadata": {},
   "source": [
    "## Basic stats for the glider"
   ]
  },
  {
   "cell_type": "code",
   "execution_count": 65,
   "id": "a3b345b3",
   "metadata": {},
   "outputs": [],
   "source": [
    "# Basic plot of the location of the dataset in space/time\n",
    "tools.plot_glider_track(ds)"
   ]
  },
  {
   "cell_type": "code",
   "execution_count": 66,
   "id": "681e57f9",
   "metadata": {},
   "outputs": [],
   "source": [
    "# Basic diagnostics of the gridding in the dataset\n",
    "tools.plot_grid_spacing_histograms(ds)"
   ]
  },
  {
   "cell_type": "code",
   "execution_count": 67,
   "id": "566735a4",
   "metadata": {},
   "outputs": [],
   "source": [
    "# Basic diagnostics of the watermass properties\n",
    "tools.plot_ts_histograms(ds)\n"
   ]
  },
  {
   "cell_type": "markdown",
   "id": "4f0504af-b61b-4369-b2d9-f41101bf06d3",
   "metadata": {},
   "source": [
    "### Check basic data and water column structure first"
   ]
  },
  {
   "cell_type": "code",
   "execution_count": 68,
   "id": "df3badf9-77bc-4980-bbcf-667ecbe7ac83",
   "metadata": {},
   "outputs": [],
   "source": [
    "tools.plot_basic_vars(ds,v_res=1, start_prof=1, end_prof=int(ds.PROFILE_NUMBER.max()))"
   ]
  },
  {
   "cell_type": "markdown",
   "id": "34dd4862-c730-49f8-973b-f533407c9e79",
   "metadata": {},
   "source": [
    "## Check if the profile number was assigned well \n",
    "\n",
    "We want to check if the profile number is consistently increasing or not.\n",
    "When using pyglider to assign the profile, there can be some issues if the correct pressure and time threshold is not chosen.\n",
    "\n",
    "Users, based on their dataset will chose a specific min_dp and profile_min_time for the get_profiles_new(). If not chosen carefully, the function may struggle assigning a profile number (resulting in 0s in the middle of the dataset) or could split profiles when, for example, the glider get stuck on pycnoclne\n"
   ]
  },
  {
   "cell_type": "code",
   "execution_count": 7,
   "id": "59ff30b8-8894-4c88-b0bc-b9ef13667bfe",
   "metadata": {},
   "outputs": [],
   "source": [
    "tools.check_monotony(ds.PROFILE_NUMBER)\n",
    "tools.plot_profIncrease(ds)"
   ]
  },
  {
   "cell_type": "markdown",
   "id": "3c8e018e-389b-410b-8455-d37d6effca7e",
   "metadata": {},
   "source": [
    "### Check for up-downcast bias in Salinity, Temperature, Chlorophyll and Oxygen"
   ]
  },
  {
   "cell_type": "code",
   "execution_count": null,
   "id": "1c7071c3-e90c-41de-b1a3-508dae16933f",
   "metadata": {},
   "outputs": [],
   "source": [
    "fig, ax = plt.subplots(1, 4, figsize=(15, 5))\n",
    "\n",
    "tools.plot_updown_bias(tools.updown_bias(ds, var='TEMP', v_res=1), ax[0],  xlabel='Temperature [C]')\n",
    "tools.plot_updown_bias(tools.updown_bias(ds, var='PSAL', v_res=1), ax[1],  xlabel='Salinity [PSU]')\n",
    "tools.plot_updown_bias(tools.updown_bias(ds, var='DOXY', v_res=1), ax[2],  xlabel='Dissolved Oxygen [mmol m-3]')\n",
    "tools.plot_updown_bias(tools.updown_bias(ds, var='CHLA', v_res=1), ax[3],  xlabel='Chlorophyll [mg m-3]')\n",
    "\n",
    "ax[0].set_ylabel('Depth [m]')"
   ]
  },
  {
   "cell_type": "markdown",
   "id": "d4553a25-675a-4738-be65-409c0f134ac0",
   "metadata": {},
   "source": [
    "### CTD\n",
    "\n",
    "Check for any thermal intertia related issues\n",
    "\n",
    "Salinity SOP provides a great summary of the needed processing of salinity data and the vaious difference based on sensor modela nd platform type https://oceangliderscommunity.github.io/Salinity_SOP/sections/salinity_dmqc.html"
   ]
  },
  {
   "cell_type": "markdown",
   "id": "4ae684a3-f9a8-454c-804e-a669cd6d25a5",
   "metadata": {},
   "source": [
    "### Chlorophyll fluorescence\n",
    "\n",
    "*  Check bottom data and see if we have stable data that can be used for calibration. We also check stability of data to assess whether or not we have suspicious drift over the mission\n",
    "* We check for any temporal drift when analysing the entire water column and not just the bottom data\n",
    "* We then check if data is affected by non photochemical quenching (NPQ). NPQ is a physiological response to high light environments used by plants and algae to protect themselves from damage and causes an evident weakening in fluorescence signal during the day. With the 'day_night_avg' function, we compute day and night averages of chlorophyll. We then plot a selected section of chlorophyll data with 'plot_section_with_srss' to see if any NPQ effect in the top few meters is visible and then we plot a selcted day daily and night average to check again any NPQ effect with 'plot_daynight_avg'.\n",
    "\n",
    "(Reminder this tests mission had issues with FLBBCD as it stopped working few days into the missiona and got flooded)"
   ]
  },
  {
   "cell_type": "code",
   "execution_count": null,
   "id": "1cb7cb44-d228-4a1b-bdc6-0214b240e4bd",
   "metadata": {},
   "outputs": [],
   "source": [
    "tools.optics_first_check(ds, var='CHLA')"
   ]
  },
  {
   "cell_type": "code",
   "execution_count": null,
   "id": "c93c6b45-9b6d-40c6-be1b-931eabb59848",
   "metadata": {},
   "outputs": [],
   "source": [
    "tools.check_temporal_drift(ds, var='CHLA')"
   ]
  },
  {
   "cell_type": "code",
   "execution_count": null,
   "id": "9a5830d3-df8e-420b-bdef-cb6ea8e7d3cf",
   "metadata": {},
   "outputs": [],
   "source": [
    "# Let's visually check a section of chlorphyll and see if we observe any NPQ\n",
    "fig, ax = plt.subplots(1, 1, figsize=(15, 5))\n",
    "\n",
    "tools.plot_section_with_srss(ds, 'CHLA', ax, start_time = '2023-09-06', end_time = '2023-09-10', ylim=35)"
   ]
  },
  {
   "cell_type": "code",
   "execution_count": null,
   "id": "36ee2bc6-8d67-4ce4-a76f-a7a8df194af9",
   "metadata": {},
   "outputs": [],
   "source": [
    "# Compute day and night average for chlorophylla and temeparture\n",
    "dayT, nightT = tools.day_night_avg(ds, sel_var='TEMP',start_time = '2023-09-06', end_time = '2023-09-10')\n",
    "dayS, nightS = tools.day_night_avg(ds, sel_var='PSAL',start_time = '2023-09-06', end_time = '2023-09-10')\n",
    "dayC, nightC = tools.day_night_avg(ds, sel_var='CHLA',start_time = '2023-09-06', end_time = '2023-09-10')"
   ]
  },
  {
   "cell_type": "code",
   "execution_count": null,
   "id": "4ba12a0d-bcdf-42e2-a705-aed268977b95",
   "metadata": {},
   "outputs": [],
   "source": [
    "fig, ax = plt.subplots(1, 3, figsize=(15, 5))\n",
    "\n",
    "tools.plot_daynight_avg( dayT, nightT, ax[0],sel_day='2023-09-08', xlabel='Temperature [C]')\n",
    "tools.plot_daynight_avg( dayS, nightS, ax[1],sel_day='2023-09-08', xlabel='Salinity [PSU]')\n",
    "tools.plot_daynight_avg( dayC, nightC, ax[2],sel_day='2023-09-08', xlabel='Chlorophyll [mg m-3]')"
   ]
  },
  {
   "cell_type": "markdown",
   "id": "60e18c38-0911-443d-8543-6099237f4475",
   "metadata": {},
   "source": [
    "Do we see any difference in chl between day and night? Can this just simply be explained by changes in water mass properties (different temp and salinity)?"
   ]
  },
  {
   "cell_type": "markdown",
   "id": "1af62665-5c60-457f-8ee4-c83d0139c8c1",
   "metadata": {},
   "source": [
    "#### Non photochemical quenching corrections\n",
    "NPQ occurs only during the daytime, therefore when night measurements close in time and \n",
    "space are available, they can be used to correct daytime profiles. Different methods exist for NPQ \n",
    "correction. We recommend the paper by Thomalla et al. (2018) for a good overview on all possible methods. \n",
    "GliderTools (https://glidertools.readthedocs.io/en/latest/optics.html#quenching-correction) provides good tools for correction\n",
    "\n",
    "Thomalla, S. J., W. Moutier, T. J. Ryan-Keogh, L. Gregor, and J. Schütt. 2018. An optimized \n",
    "method for correcting fluorescence quenching using optical backscattering on autonomous \n",
    "platforms. Limnology and Oceanography: Methods, 16: 132-144. DOI: \n",
    "https://doi.org/10.1002/lom3.10234"
   ]
  },
  {
   "cell_type": "markdown",
   "id": "6f23e85e-80a2-45b0-af03-817223db10c0",
   "metadata": {},
   "source": [
    "### Photosyntetically Active Radiation (PAR)"
   ]
  },
  {
   "cell_type": "code",
   "execution_count": null,
   "id": "6865c233-5a34-4a9b-9ffb-6b0375ade115",
   "metadata": {},
   "outputs": [],
   "source": [
    "ds_par = fetchers.load_sample_dataset(dataset_name=\"sea055_20220104T1536_delayed.nc\")"
   ]
  },
  {
   "cell_type": "code",
   "execution_count": null,
   "id": "c2c640e7-f3e0-4e7a-b652-c1efbc0c2fc7",
   "metadata": {},
   "outputs": [],
   "source": [
    "fig, ax = plt.subplots(1, 1, figsize=(5, 5))\n",
    "tools.plot_updown_bias(tools.updown_bias(ds_par, var='DPAR', v_res=1), ax,  xlabel='Irradiance')"
   ]
  },
  {
   "cell_type": "markdown",
   "id": "da91f0b2-99d9-44f9-b593-006f3cd20244",
   "metadata": {},
   "source": [
    "Do we notice any strong up down cast bias?\n",
    "\n",
    "Likely we do as the diving angle changes. The pitch for upcast and downcast are very different while the position of the sensor remains the same. This means that the angle at which the sensor is exposed to light is very different and data will not be comparable. Furthermore, navigation patterns have to be considered too when processing PAR data. As the glider sits at surface, the pitch (therefore the sensor angle) can be very different from the rest of the dive. Moreover, as the glider starts to dive or prepares for surfacing during a climb the pitch may be very different as well.\n",
    "\n",
    "Discarding and reconstructing algebraically the surface PAR using an exponential equation and selecting data from only up or downcast is therefore recommended. GliderTools provides great examples and functions to address this issues (https://glidertools.readthedocs.io/en/latest/optics.html#par-replacement)"
   ]
  },
  {
   "cell_type": "markdown",
   "id": "5d15da55-af84-41d0-aedd-d699b651c4de",
   "metadata": {},
   "source": [
    "### Optical Backscatter\n",
    "\n",
    "*  Check bottom data and see if we have stable data that can be used for calibration. We also check stability of data to assess whether or not we have suspicious drift over the mission\n",
    "* We check for any temporal drift when analysing the entire water column and not just the bottom data\n",
    "* In case computation of particle backscattering from the scaled optical data was not done, this can be done following a function from GliderTools. this functions uses uses the coefficients from Zhang et al. (2009) to convert the raw counts into total backscatter (m-1), correcting for temperature and salinity. The $\\chi$ factor and $\\theta$ in this example were taken from Sullivan et al. (2013) and Slade & Boss (2015).\n",
    "\n",
    "Slade, W., Boss, E. 2015. Spectral attenuation and backscattering as indicators of average particle size. Applied Optics 54: 7264-7277, doi:10.1364/AO.54.00726. \n",
    "\n",
    "Sullivan, J., Twardowski, M., Zaneveld, J.R.V., Moore, C. 2013. Measuring optical backscattering in water. Light Scattering Reviews 7. 189-224. 10.1007/978-3-642-21907-8_6.\n",
    "\n",
    "Zhang, X., and L. Hu. 2009. Estimating scattering of pure water from density fluctuation of the \n",
    "refractive index. Optics Express, 17: 1671-1678. DOI: 10.1364/OE.17.001671 7"
   ]
  },
  {
   "cell_type": "code",
   "execution_count": null,
   "id": "5975e520-b695-4dd9-bbce-58feb91e4164",
   "metadata": {},
   "outputs": [],
   "source": [
    "tools.optics_first_check(ds, var='BBP700')"
   ]
  },
  {
   "cell_type": "code",
   "execution_count": null,
   "id": "771988b5-9e61-4b39-85d9-d482e1b8a264",
   "metadata": {},
   "outputs": [],
   "source": [
    "tools.check_temporal_drift(ds, var='BBP700')"
   ]
  },
  {
   "cell_type": "markdown",
   "id": "f8c7d90a-6482-4f25-b417-ecc6e2e7f65d",
   "metadata": {},
   "source": [
    "### Oxygen\n",
    "\n",
    "*  Check for any possible drift in the data that might look suspicious. The great temporal and spatial variability may not allow for such check to be succesful. Evaluation using reference CTD cast data or any other data available in the stufy area is recommended.\n",
    "\n",
    "Oxygen SOP provides a great summary of the needed processing of salinity data and the vaious difference based on sensor modela nd platform type https://oceangliderscommunity.github.io/Salinity_SOP/sections/salinity_dmqc.html"
   ]
  },
  {
   "cell_type": "code",
   "execution_count": null,
   "id": "d6096ce8-2a9a-4d36-bde2-3148045191aa",
   "metadata": {},
   "outputs": [],
   "source": [
    "tools.check_temporal_drift(ds, var='DOXY')"
   ]
  },
  {
   "cell_type": "code",
   "execution_count": null,
   "id": "0bc6bf18-ab77-4446-a8c4-eaecb9460b59",
   "metadata": {},
   "outputs": [],
   "source": []
  }
 ],
 "metadata": {
  "kernelspec": {
   "display_name": "Python 3",
   "language": "python",
   "name": "python3"
  },
  "language_info": {
   "codemirror_mode": {
    "name": "ipython",
    "version": 3
   },
   "file_extension": ".py",
   "mimetype": "text/x-python",
   "name": "python",
   "nbconvert_exporter": "python",
   "pygments_lexer": "ipython3",
<<<<<<< HEAD
   "version": "3.12.7"
=======
   "version": "3.10.12"
>>>>>>> aba76f7d
  }
 },
 "nbformat": 4,
 "nbformat_minor": 5
}<|MERGE_RESOLUTION|>--- conflicted
+++ resolved
@@ -393,11 +393,7 @@
    "name": "python",
    "nbconvert_exporter": "python",
    "pygments_lexer": "ipython3",
-<<<<<<< HEAD
    "version": "3.12.7"
-=======
-   "version": "3.10.12"
->>>>>>> aba76f7d
   }
  },
  "nbformat": 4,
